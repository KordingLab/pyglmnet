--- conflicted
+++ resolved
@@ -764,20 +764,14 @@
                                     reg_lambda, X, y, self.eta,
                                     beta)
                 # Converged if the norm(gradient) < tol
-<<<<<<< HEAD
                 self.loss = np.linalg.norm(grad)
                 self.loss_by_iter.append(self.loss)
                 if (t > 1) and (self.loss < tol):
-                        msg = ('\tConverged in {0:d} iterations'.format(t))
-                        logger.info(msg)
-                        self.converged = True
-                        break
-=======
-                if (t > 1) and (np.linalg.norm(grad) < tol):
                     msg = ('\tConverged in {0:d} iterations'.format(t))
                     logger.info(msg)
+                    self.converged = True
                     break
->>>>>>> 7f1fbb7f
+
                 beta = beta - self.learning_rate * grad
 
             elif self.solver == 'cdfast':
@@ -785,20 +779,14 @@
                 beta, z = \
                     self._cdfast(X, y, z, ActiveSet, beta, reg_lambda)
                 # Converged if the norm(update) < tol
-<<<<<<< HEAD
                 self.loss = np.linalg.norm(beta - beta_old)
                 self.loss_by_iter.append(self.loss)
                 if (t > 1) and (self.loss < tol):
-                        msg = ('\tConverged in {0:d} iterations'.format(t))
-                        logger.info(msg)
-                        self.converged = True
-                        break
-=======
-                if (t > 1) and (np.linalg.norm(beta - beta_old) < tol):
                     msg = ('\tConverged in {0:d} iterations'.format(t))
                     logger.info(msg)
+                    self.converged = True
                     break
->>>>>>> 7f1fbb7f
+
             # Apply proximal operator
             beta[1:] = self._prox(beta[1:], reg_lambda * alpha)
 
