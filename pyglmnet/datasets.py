--- conflicted
+++ resolved
@@ -5,14 +5,10 @@
 import pandas as pd
 import os
 import shutil
-<<<<<<< HEAD
-import numpy as np
-=======
 import tempfile
 import itertools
 import numpy as np
 from scipy.misc import comb
->>>>>>> d2fceed1
 
 
 def fetch_tikhonov_data(dpath='/tmp/glm-tools'):
@@ -56,7 +52,6 @@
     return fixations_df, probes_df, spikes_df
 
 
-<<<<<<< HEAD
 def fetch_community_crime_data(dpath='/tmp/glm-tools'):
     """
     Downloads data for the community crime example,
@@ -98,7 +93,8 @@
     y = np.array(df[127])
 
     return X, y
-=======
+
+
 def fetch_group_lasso_datasets():
     """
     Downloads and formats data needed for the group lasso example.
@@ -114,31 +110,35 @@
 
     """
 
-
     # helper functions
 
-    def find_interaction_index(seq, subseq, alphabet = "ATGC", all_possible_len_n_interactions = None):
+    def find_interaction_index(seq, subseq,
+                               alphabet="ATGC",
+                               all_possible_len_n_interactions=None):
         n = len(subseq)
-        alphabet_interactions = [set(p) for p in list(itertools.combinations_with_replacement(alphabet, n))]
+        alphabet_interactions = \
+            [set(p) for
+             p in list(itertools.combinations_with_replacement(alphabet, n))]
 
         num_interactions = len(alphabet_interactions)
         if all_possible_len_n_interactions is None:
-            all_possible_len_n_interactions = [set(interaction) for
-                                               interaction in
-                                               list(itertools.combinations_with_replacement(seq, n))]
+            all_possible_len_n_interactions = \
+                [set(interaction) for
+                 interaction in
+                 list(itertools.combinations_with_replacement(seq, n))]
 
         subseq = set(subseq)
 
-        group_index = num_interactions * all_possible_len_n_interactions.index(subseq)
+        group_index = num_interactions * \
+            all_possible_len_n_interactions.index(subseq)
         value_index = alphabet_interactions.index(subseq)
 
         final_index = group_index + value_index
         return final_index
 
-
-    def create_group_indicies_list(seqlength = 7,
-                                   alphabet = "ATGC",
-                                   interactions = [1, 2, 3],
+    def create_group_indicies_list(seqlength=7,
+                                   alphabet="ATGC",
+                                   interactions=[1, 2, 3],
                                    include_extra=True):
         alphabet_length = len(alphabet)
         index_groups = []
@@ -149,7 +149,7 @@
             n_interactions = comb(seqlength, inter)
             n_alphabet_combos = comb(alphabet_length,
                                      inter,
-                                     repetition = True)
+                                     repetition=True)
 
             for x1 in range(int(n_interactions)):
                 for x2 in range(int(n_alphabet_combos)):
@@ -159,33 +159,38 @@
         return index_groups
 
     def create_feature_vector_for_sequence(seq,
-                                           alphabet = "ATGC",
-                                           interactions = [1, 2, 3]):
-        interactions_seqs = []
-        feature_vector_length = sum([comb(len(seq), inter) * comb(len(alphabet), inter, repetition = True) for inter in interactions]) + 1
+                                           alphabet="ATGC",
+                                           interactions=[1, 2, 3]):
+        feature_vector_length = \
+            sum([comb(len(seq), inter) *
+                 comb(len(alphabet), inter, repetition=True)
+                 for inter in interactions]) + 1
 
         feature_vector = np.zeros(int(feature_vector_length))
         feature_vector[0] = 1.0
         for inter in interactions:
-            #interactions at the current level
-            cur_interactions = [set(p) for p in list(itertools.combinations(seq, inter))]
-            interaction_idxs = [find_interaction_index(seq, cur_inter , all_possible_len_n_interactions=cur_interactions)+1
-                                for cur_inter in cur_interactions]
+            # interactions at the current level
+            cur_interactions = \
+                [set(p) for p in list(itertools.combinations(seq, inter))]
+            interaction_idxs = \
+                [find_interaction_index(
+                 seq, cur_inter,
+                 all_possible_len_n_interactions=cur_interactions) + 1
+                 for cur_inter in cur_interactions]
             feature_vector[interaction_idxs] = 1.0
 
         return feature_vector
 
-
-    positive_url = "http://genes.mit.edu/burgelab/maxent/ssdata/MEMset/train5_hs"
-
-    negative_url = "http://genes.mit.edu/burgelab/maxent/ssdata/MEMset/train0_5_hs"
+    positive_url = \
+        "http://genes.mit.edu/burgelab/maxent/ssdata/MEMset/train5_hs"
+    negative_url = \
+        "http://genes.mit.edu/burgelab/maxent/ssdata/MEMset/train0_5_hs"
 
     pos_file = tempfile.NamedTemporaryFile(bufsize=0)
     neg_file = tempfile.NamedTemporaryFile(bufsize=0)
 
     urllib.urlretrieve(positive_url, pos_file.name)
     urllib.urlretrieve(negative_url, neg_file.name)
-
 
     positive_sequences = [str(line.strip().upper()) for idx, line in
                           enumerate(pos_file.readlines())
@@ -196,21 +201,21 @@
                           if ">" not in line and
                           idx < 2 * len(positive_sequences)]
 
-    assert len(positive_sequences) == len(negative_sequences),\
-    "Something not right, lengths were not the same: p={pos} n={neg}"\
-    .format(pos=len(positive_sequences),neg=len(negative_sequences))
-
-
-    positive_vector_matrix = np.array([create_feature_vector_for_sequence(s) for s in positive_sequences])
-    negative_vector_matrix = np.array([create_feature_vector_for_sequence(s) for s in negative_sequences])
-
-    df = pd.DataFrame(data=np.vstack((positive_vector_matrix, negative_vector_matrix)))
+    assert len(positive_sequences) == len(negative_sequences), \
+        "lengths were not the same: p={pos} n={neg}" \
+        .format(pos=len(positive_sequences), neg=len(negative_sequences))
+
+    positive_vector_matrix = np.array([create_feature_vector_for_sequence(s)
+                                       for s in positive_sequences])
+    negative_vector_matrix = np.array([create_feature_vector_for_sequence(s)
+                                       for s in negative_sequences])
+
+    df = pd.DataFrame(data=np.vstack((positive_vector_matrix,
+                                      negative_vector_matrix)))
     df.loc[0:positive_vector_matrix.shape[0], "Label"] = 1.0
     df.loc[positive_vector_matrix.shape[0]:, "Label"] = 0.0
 
     design_matrix = df
-
     groups = create_group_indicies_list()
 
-    return design_matrix, groups
->>>>>>> d2fceed1
+    return design_matrix, groups