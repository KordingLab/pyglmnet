--- conflicted
+++ resolved
@@ -174,10 +174,8 @@
         betas_ = list()
         for solver in solvers:
 
-<<<<<<< HEAD
             np.random.seed(random_state)
-=======
->>>>>>> bd7219f3
+
             X_train = np.random.normal(0.0, 1.0, [n_samples, n_features])
             y_train = simulate_glm(distr, beta0, beta, X_train,
                                    sample=False)
@@ -199,20 +197,12 @@
                       reg_lambda=reg_lambda, tol=1e-3, max_iter=5000,
                       alpha=alpha, solver=solver, score_metric=score_metric,
                       random_state=random_state, callback=callback)
-<<<<<<< HEAD
-            assert_true(repr(glm))
-=======
             assert(repr(glm))
->>>>>>> bd7219f3
 
             glm.fit(X_train, y_train)
 
             # verify loss decreases
-<<<<<<< HEAD
-            assert_true(np.all(np.diff(loss_trace) <= 1e-7))
-=======
-            assert(np.all(np.diff(glm._loss) <= 1e-7))
->>>>>>> bd7219f3
+            assert(np.all(np.diff(loss_trace) <= 1e-7))
 
             # verify loss at convergence = loss when beta=beta_
             l_true = _loss(distr, 0., np.eye(beta.shape[0]), 0.,
